# Byte-compiled / optimized / DLL files
__pycache__/
*.py[cod]
*$py.class

# C extensions
*.so

# Distribution / packaging
.Python
build/
develop-eggs/
dist/
downloads/
eggs/
.eggs/
lib/
lib64/
parts/
sdist/
var/
wheels/
*.egg-info/
.installed.cfg
*.egg
MANIFEST

# PyInstaller
#  Usually these files are written by a python script from a template
#  before PyInstaller builds the exe, so as to inject date/other infos into it.
*.manifest
*.spec

# Installer logs
pip-log.txt
pip-delete-this-directory.txt

# Unit test / coverage reports
htmlcov/
.tox/
.coverage
.coverage.*
.cache
nosetests.xml
coverage.xml
*.cover
.hypothesis/
.pytest_cache/

# Translations
*.mo
*.pot

# Django stuff:
*.log
local_settings.py
db.sqlite3

# Flask stuff:
instance/
.webassets-cache

# Scrapy stuff:
.scrapy

# Sphinx documentation
docs/_build/

# PyBuilder
target/

# Jupyter Notebook
.ipynb_checkpoints

# pyenv
.python-version

# celery beat schedule file
celerybeat-schedule

# SageMath parsed files
*.sage.py

# Environments
.env
.venv
env/
venv/
ENV/
env.bak/
venv.bak/

# Spyder project settings
.spyderproject
.spyproject

# Rope project settings
.ropeproject

# mkdocs documentation
/site

# mypy
.mypy_cache/

<<<<<<< HEAD
#pycharm files
*.idea
=======
#Pycharm settings
*.idea/
>>>>>>> 96b0b48c
<|MERGE_RESOLUTION|>--- conflicted
+++ resolved
@@ -103,10 +103,5 @@
 # mypy
 .mypy_cache/
 
-<<<<<<< HEAD
-#pycharm files
-*.idea
-=======
 #Pycharm settings
-*.idea/
->>>>>>> 96b0b48c
+*.idea/